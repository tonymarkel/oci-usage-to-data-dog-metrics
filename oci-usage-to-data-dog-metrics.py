--- conflicted
+++ resolved
@@ -60,10 +60,7 @@
 import logging
 import re
 import requests
-<<<<<<< HEAD
 from fdk import response
-=======
->>>>>>> e8d96baa
 from time import mktime
 from datetime import datetime
 from datetime import date
@@ -75,10 +72,6 @@
 # Set all registered loggers to the configured log_level
 ##########################################################################
 logging_level = os.getenv('LOGGING_LEVEL', 'INFO')
-<<<<<<< HEAD
-=======
-logging.basicConfig(level=logging_level)
->>>>>>> e8d96baa
 loggers = [logging.getLogger()] + [logging.getLogger(name) for name in logging.root.manager.loggerDict]
 [logger.setLevel(logging.getLevelName(logging_level)) for logger in loggers]
 # Exception stack trace logging
@@ -92,10 +85,7 @@
 today = str(today_api)
 yesterday = str(yesterday_api)
 
-<<<<<<< HEAD
-=======
-
->>>>>>> e8d96baa
+
 ##########################################################################
 # custom argparse *date* type for user dates
 ##########################################################################
@@ -150,12 +140,7 @@
 
             # check if file exist
             if env_config_file is None or env_config_section is None:
-<<<<<<< HEAD
                 logging.getLogger().critical("*** OCI_CONFIG_FILE and OCI_CONFIG_PROFILE env variables not found, abort. ***")
-=======
-                logging.getLogger().critical(
-                    "*** OCI_CONFIG_FILE and OCI_CONFIG_PROFILE env variables not found, abort. ***")
->>>>>>> e8d96baa
                 logging.getLogger().critical("")
                 raise SystemExit
 
@@ -298,23 +283,14 @@
 
     except Exception as e:
         logging.getLogger().debug("\nException Error at 'usage_daily_product' - " + str(e))
-<<<<<<< HEAD
 
     data_dog_metrics_json = json.dumps(data_dog_metric_data, indent=2)
     logging.getLogger().info(data_dog_metrics_json)
     return data_dog_metrics_json
-=======
-
-    # data_dog_metrics_json = json.dumps(data_dog_metric_data, indent=2)
-    # logging.getLogger().info(data_dog_metrics_json)
-    return data_dog_metric_data
-
->>>>>>> e8d96baa
 
 # Upload to Data Dog
 def upload_to_data_dog(metrics):
     logging.getLogger().info("Uploading to Data Dog")
-<<<<<<< HEAD
     api_endpoint = os.getenv('DATADOG_METRICS_API_ENDPOINT', 'not-configured')
     api_key = os.getenv('DATADOG_API_KEY', 'not-configured')
     is_forwarding = eval(os.getenv('FORWARD_TO_DATADOG', "True"))
@@ -323,16 +299,6 @@
 
     if is_forwarding is False:
         logging.getLogger().error("DataDog forwarding is disabled - nothing sent")
-=======
-    api_endpoint = os.getenv('DATADOG_METRICS_API_ENDPOINT', 'https://api.datadoghq.com/api/v2/series')
-    api_key = os.getenv('DATADOG_API_KEY', 'not-configured')
-    app_key = os.getenv('DATADOG_APP_KEY', 'not-configured')
-    is_forwarding = eval(os.getenv('FORWARD_TO_DATADOG', "False"))
-
-    if is_forwarding is False:
-        print(metrics)
-        # logging.getLogger().error("DataDog forwarding is disabled - nothing sent")
->>>>>>> e8d96baa
         return
 
     if 'v2' not in api_endpoint:
@@ -346,7 +312,6 @@
         adapter = requests.adapters.HTTPAdapter(pool_connections=10, pool_maxsize=10)
         session.mount('https://', adapter)
 
-<<<<<<< HEAD
         for series in metrics:
             api_headers = {'Content-type': 'application/json', 'DD-API-KEY': api_key}
             logging.getLogger().debug("json to datadog: {}".format (json.dumps(series)))
@@ -357,20 +322,6 @@
 
     finally:
         session.close()
-=======
-        print("Exporting usage and cost metrics to DataDog")
-        for series in metrics:
-            api_headers = {'Content-type': 'application/json', 'DD-API-KEY': api_key, 'DD-APPLICATION-KEY': app_key}
-            print(series)
-            response = session.post(api_endpoint, data=json.dumps(series), headers=api_headers)
-            print(response)
-            if response.status_code != 202:
-                raise Exception('error {} sending to DataDog: {}'.format(response.status_code, response.reason))
-
-    finally:
-        session.close()
-
->>>>>>> e8d96baa
 
 ##########################################################################
 # Main Process
@@ -490,7 +441,7 @@
         usage_client = oci.usage_api.UsageapiClient(config, signer=signer)
         if cmd.proxy:
             usage_client.base_client.session.proxies = {'https': cmd.proxy}
-<<<<<<< HEAD
+            
         data_dog_metrics_json = usage_by_product(usage_client, tenant_id, time_usage_started, time_usage_ended)
 
     except Exception as e:
@@ -503,9 +454,6 @@
     try:
         logging.getLogger().info("\nUploading Data to the DataDog API...")
         upload_to_data_dog(data_dog_metrics_json)
-=======
-        data_dog_metrics_data = usage_by_product(usage_client, tenant_id, time_usage_started, time_usage_ended)
->>>>>>> e8d96baa
 
     except Exception as e:
         logging.getLogger().critical(e)
